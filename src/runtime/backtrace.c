/*
 * simple backtrace facility
 */

/*
 * This software is part of the SBCL system. See the README file for
 * more information.
 *
 * This software is derived from the CMU CL system, which was
 * written at Carnegie Mellon University and released into the
 * public domain. The software is in the public domain and is
 * provided with absolutely no warranty. See the COPYING and CREDITS
 * files for more information.
 */

#include <stdio.h>
#include <signal.h>
#include "sbcl.h"
#include "runtime.h"
#include "globals.h"
#include "os.h"
#include "interrupt.h"
#include "lispregs.h"
#ifdef LISP_FEATURE_GENCGC
#include <wchar.h>
#include "arch.h"
#include "gencgc-alloc-region.h"
#include "genesis/compiled-debug-fun.h"
#include "genesis/compiled-debug-info.h"
#include "genesis/package.h"
#endif
#include "genesis/static-symbols.h"
#include "genesis/primitive-objects.h"
#include "thread.h"

#ifdef LISP_FEATURE_OS_PROVIDES_DLADDR
# ifndef __USE_GNU
/* __USE_GNU needed if we want dladdr() and Dl_Info from glibc. */
# define __USE_GNU
# endif
# include "dlfcn.h"
#endif

#if !(defined(LISP_FEATURE_X86) || defined(LISP_FEATURE_X86_64))

/* KLUDGE: Sigh ... I know what the call frame looks like and it had
 * better not change. */

struct call_frame {
#ifndef LISP_FEATURE_ALPHA
        struct call_frame *old_cont;
#else
        u32 old_cont;
#endif
        lispobj saved_lra;
        lispobj code;
        lispobj other_state[5];
};

struct call_info {
#ifndef LISP_FEATURE_ALPHA
    struct call_frame *frame;
#else
    u32 frame;
#endif
    int interrupted;
#ifndef LISP_FEATURE_ALPHA
    struct code *code;
#else
    u32 code;
#endif
    lispobj lra;
    int pc; /* Note: this is the trace file offset, not the actual pc. */
};

#define HEADER_LENGTH(header) ((header)>>8)

static int previous_info(struct call_info *info);

static struct code *
code_pointer(lispobj object)
{
    lispobj *headerp, header;
    int type, len;

    headerp = (lispobj *) native_pointer(object);
    header = *headerp;
    type = widetag_of(header);

    switch (type) {
        case CODE_HEADER_WIDETAG:
            break;
        case RETURN_PC_HEADER_WIDETAG:
        case SIMPLE_FUN_HEADER_WIDETAG:
            len = HEADER_LENGTH(header);
            if (len == 0)
                headerp = NULL;
            else
                headerp -= len;
            break;
        default:
            headerp = NULL;
    }

    return (struct code *) headerp;
}

static boolean
cs_valid_pointer_p(struct call_frame *pointer)
{
    struct thread *thread=arch_os_get_current_thread();
    return (((char *) thread->control_stack_start <= (char *) pointer) &&
            ((char *) pointer < (char *) current_control_stack_pointer));
}

static void
call_info_from_lisp_state(struct call_info *info)
{
    info->frame = (struct call_frame *)current_control_frame_pointer;
    info->interrupted = 0;
    info->code = NULL;
    info->lra = 0;
    info->pc = 0;

    previous_info(info);
}

static void
call_info_from_context(struct call_info *info, os_context_t *context)
{
    unsigned long pc;

    info->interrupted = 1;
    if (lowtag_of(*os_context_register_addr(context, reg_CODE))
        == FUN_POINTER_LOWTAG) {
        /* We tried to call a function, but crapped out before $CODE could
         * be fixed up. Probably an undefined function. */
        info->frame =
            (struct call_frame *)(unsigned long)
                (*os_context_register_addr(context, reg_OCFP));
        info->lra = (lispobj)(*os_context_register_addr(context, reg_LRA));
        info->code = code_pointer(info->lra);
        pc = (unsigned long)native_pointer(info->lra);
    }
    else {
        info->frame =
            (struct call_frame *)(unsigned long)
                (*os_context_register_addr(context, reg_CFP));
        info->code =
            code_pointer(*os_context_register_addr(context, reg_CODE));
        info->lra = NIL;
        pc = *os_context_pc_addr(context);
    }
    if (info->code != NULL)
        info->pc = pc - (unsigned long) info->code -
#ifndef LISP_FEATURE_ALPHA
            (HEADER_LENGTH(info->code->header) * sizeof(lispobj));
#else
            (HEADER_LENGTH(((struct code *)info->code)->header) * sizeof(lispobj));
#endif
    else
        info->pc = 0;
}

static int
previous_info(struct call_info *info)
{
    struct call_frame *this_frame;
    struct thread *thread=arch_os_get_current_thread();
    int free_ici;

    if (!cs_valid_pointer_p(info->frame)) {
        printf("Bogus callee value (0x%08lx).\n", (unsigned long)info->frame);
        return 0;
    }

    this_frame = info->frame;
    info->lra = this_frame->saved_lra;
    info->frame = this_frame->old_cont;
    info->interrupted = 0;

    if (info->frame == NULL || info->frame == this_frame)
        return 0;

    if (info->lra == NIL) {
        /* We were interrupted. Find the correct signal context. */
        free_ici = fixnum_value(SymbolValue(FREE_INTERRUPT_CONTEXT_INDEX,thread));
        while (free_ici-- > 0) {
            os_context_t *context =
                thread->interrupt_contexts[free_ici];
            if ((struct call_frame *)(unsigned long)
                    (*os_context_register_addr(context, reg_CFP))
                == info->frame) {
                call_info_from_context(info, context);
                break;
            }
        }
    }
    else {
        info->code = code_pointer(info->lra);
        if (info->code != NULL)
            info->pc = (unsigned long)native_pointer(info->lra) -
                (unsigned long)info->code -
#ifndef LISP_FEATURE_ALPHA
                (HEADER_LENGTH(info->code->header) * sizeof(lispobj));
#else
                (HEADER_LENGTH(((struct code *)info->code)->header) * sizeof(lispobj));
#endif
        else
            info->pc = 0;
    }

    return 1;
}

void
backtrace(int nframes)
{
    struct call_info info;

    call_info_from_lisp_state(&info);

    do {
        printf("<Frame 0x%08lx%s, ", (unsigned long) info.frame,
                info.interrupted ? " [interrupted]" : "");

        if (info.code != (struct code *) 0) {
            lispobj function;

            printf("CODE: 0x%08lX, ", (unsigned long) info.code | OTHER_POINTER_LOWTAG);

#ifndef LISP_FEATURE_ALPHA
            function = info.code->entry_points;
#else
            function = ((struct code *)info.code)->entry_points;
#endif
            while (function != NIL) {
                struct simple_fun *header;
                lispobj name;

                header = (struct simple_fun *) native_pointer(function);
                name = header->name;

                if (lowtag_of(name) == OTHER_POINTER_LOWTAG) {
                    lispobj *object;

                    object = (lispobj *) native_pointer(name);

                    if (widetag_of(*object) == SYMBOL_HEADER_WIDETAG) {
                        struct symbol *symbol;

                        symbol = (struct symbol *) object;
                        object = (lispobj *) native_pointer(symbol->name);
                    }
                    if (widetag_of(*object) == SIMPLE_BASE_STRING_WIDETAG) {
                        struct vector *string;

                        string = (struct vector *) object;
                        printf("%s, ", (char *) string->data);
                    } else
                        /* FIXME: broken from (VECTOR NIL) */
                        printf("(Not simple string??\?), ");
                } else
                    printf("(Not other pointer??\?), ");


                function = header->next;
            }
        }
        else
            printf("CODE: ???, ");

        if (info.lra != NIL)
            printf("LRA: 0x%08lx, ", (unsigned long)info.lra);
        else
            printf("<no LRA>, ");

        if (info.pc)
            printf("PC: 0x%x>\n", info.pc);
        else
            printf("PC: ??\?>\n");

    } while (--nframes > 0 && previous_info(&info));
}

#else

static int
altstack_pointer_p (void *p) {
#ifndef LISP_FEATURE_WIN32
    void* stack_start = ((void *)arch_os_get_current_thread()) + dynamic_values_bytes;
    void* stack_end = stack_start + 32*SIGSTKSZ;

    return (p > stack_start && p <= stack_end);
#else
    /* Win32 doesn't do altstack */
    return 0;
#endif
}

static int
stack_pointer_p (void *p)
{
  /* we are using sizeof(long) here, because that is the right value on both
   * x86 and x86-64.  (But note that false positives would not cause much harm
   * given the heuristical nature of x86_call_context.) */
  unsigned long stack_alignment = sizeof(long);

  return (altstack_pointer_p(p)
          || (p < (void *) arch_os_get_current_thread()->control_stack_end
              && (p > (void *) &p || altstack_pointer_p(&p))
              && (((unsigned long) p) & (stack_alignment-1)) == 0));
}

static int
ra_pointer_p (void *ra)
{
  /* the check against 4096 is still a mystery to everyone interviewed about
   * it, but recent changes to sb-sprof seem to suggest that such values
   * do occur sometimes. */
  return ((unsigned long) ra) > 4096 && !stack_pointer_p (ra);
}

static int
x86_call_context (void *fp, void **ra, void **ocfp)
{
  void *c_ocfp;
  void *c_ra;
  int c_valid_p;

  if (!stack_pointer_p(fp))
    return 0;

  c_ocfp    = *((void **) fp);
  c_ra      = *((void **) fp + 1);

  c_valid_p = (c_ocfp > fp
               && stack_pointer_p(c_ocfp)
               && ra_pointer_p(c_ra));

  if (c_valid_p)
    *ra = c_ra, *ocfp = c_ocfp;
  else
    return 0;

  return 1;
}

struct compiled_debug_fun *
debug_function_from_pc (struct code* code, void *pc)
{
  unsigned long code_header_len = sizeof(lispobj) * HeaderValue(code->header);
  unsigned long offset
    = (unsigned long) pc - (unsigned long) code - code_header_len;
  struct compiled_debug_fun *df;
  struct compiled_debug_info *di;
  struct vector *v;
  int i, len;

  if (lowtag_of(code->debug_info) != INSTANCE_POINTER_LOWTAG)
    return 0;

  di = (struct compiled_debug_info *) native_pointer(code->debug_info);
  v = (struct vector *) native_pointer(di->fun_map);
  len = fixnum_value(v->length);
  df = (struct compiled_debug_fun *) native_pointer(v->data[0]);

  if (len == 1)
    return df;

  for (i = 1;; i += 2) {
    unsigned next_pc;

    if (i == len)
      return ((struct compiled_debug_fun *) native_pointer(v->data[i - 1]));

    if (offset >= (unsigned long)fixnum_value(df->elsewhere_pc)) {
      struct compiled_debug_fun *p
        = ((struct compiled_debug_fun *) native_pointer(v->data[i + 1]));
      next_pc = fixnum_value(p->elsewhere_pc);
    } else
      next_pc = fixnum_value(v->data[i]);

    if (offset < next_pc)
      return ((struct compiled_debug_fun *) native_pointer(v->data[i - 1]));
  }

  return NULL;
}

static void
sbcl_putwc(wchar_t c, FILE *file)
{
#ifdef LISP_FEATURE_OS_PROVIDES_PUTWC
    putwc(c, file);
#else
    if (c < 256) {
        fputc(c, file);
    } else {
        fputc('?', file);
    }
#endif
}

static void
print_string (lispobj *object)
{
  int tag = widetag_of(*object);
  struct vector *vector = (struct vector *) object;

#define doit(TYPE)                              \
  do {                                          \
    int i;                                      \
    int n = fixnum_value(vector->length);       \
    TYPE *data = (TYPE *) vector->data;         \
    for (i = 0; i < n; i++) {                   \
      wchar_t c = (wchar_t) data[i];            \
      if (c == '\\' || c == '"')                \
        putchar('\\');                          \
      sbcl_putwc(c, stdout);                    \
    }                                           \
  } while (0)

  switch (tag) {
  case SIMPLE_BASE_STRING_WIDETAG:
    doit(unsigned char);
    break;
#ifdef SIMPLE_CHARACTER_STRING_WIDETAG
  case SIMPLE_CHARACTER_STRING_WIDETAG:
    doit(unsigned int);
    break;
#endif
  default:
    printf("<??? type %d>", tag);
  }
#undef doit
}

static void
print_entry_name (lispobj name)
{
  if (lowtag_of (name) == LIST_POINTER_LOWTAG) {
    putchar('(');
    while (name != NIL) {
      struct cons *cons = (struct cons *) native_pointer(name);
      print_entry_name(cons->car);
      name = cons->cdr;
      if (name != NIL)
        putchar(' ');
    }
    putchar(')');
  } else if (lowtag_of(name) == OTHER_POINTER_LOWTAG) {
    lispobj *object = (lispobj *) native_pointer(name);
    if (widetag_of(*object) == SYMBOL_HEADER_WIDETAG) {
      struct symbol *symbol = (struct symbol *) object;
      if (symbol->package != NIL) {
        struct package *pkg
          = (struct package *) native_pointer(symbol->package);
        lispobj pkg_name = pkg->_name;
        print_string(native_pointer(pkg_name));
        fputs("::", stdout);
      }
      print_string(native_pointer(symbol->name));
    } else if (widetag_of(*object) == SIMPLE_BASE_STRING_WIDETAG) {
         putchar('"');
         print_string(object);
         putchar('"');
#ifdef SIMPLE_CHARACTER_STRING_WIDETAG
      } else if (widetag_of(*object) == SIMPLE_CHARACTER_STRING_WIDETAG) {
         putchar('"');
         print_string(object);
         putchar('"');
#endif
    } else {
      printf("<??? type %d>", (int) widetag_of(*object));
    }
  } else {
    printf("<??? lowtag %d>", (int) lowtag_of(name));
  }
}

static void
print_entry_points (struct code *code)
{
  lispobj function = code->entry_points;

  while (function != NIL) {
    struct simple_fun *header = (struct simple_fun *) native_pointer(function);
    print_entry_name(header->name);

    function = header->next;
    if (function != NIL)
      printf (", ");
  }
}

void
describe_thread_state(void)
{
    sigset_t mask;
    struct thread *thread = arch_os_get_current_thread();
    struct interrupt_data *data = thread->interrupt_data;
#ifndef LISP_FEATURE_WIN32
    get_current_sigmask(&mask);
    printf("Signal mask:\n");
    printf(" SIGALRM = %d\n", sigismember(&mask, SIGALRM));
    printf(" SIGINT = %d\n", sigismember(&mask, SIGINT));
    printf(" SIGPROF = %d\n", sigismember(&mask, SIGPROF));
#ifdef SIG_STOP_FOR_GC
    printf(" SIG_STOP_FOR_GC = %d\n", sigismember(&mask, SIG_STOP_FOR_GC));
#endif
#endif
    printf("Specials:\n");
    printf(" *GC-INHIBIT* = %s\n", (SymbolValue(GC_INHIBIT, thread) == T) ? "T" : "NIL");
    printf(" *GC-PENDING* = %s\n",
           (SymbolValue(GC_PENDING, thread) == T) ?
           "T" : ((SymbolValue(GC_PENDING, thread) == NIL) ?
                  "NIL" : ":IN-PROGRESS"));
    printf(" *INTERRUPTS-ENABLED* = %s\n", (SymbolValue(INTERRUPTS_ENABLED, thread) == T) ? "T" : "NIL");
#ifdef STOP_FOR_GC_PENDING
    printf(" *STOP-FOR-GC-PENDING* = %s\n", (SymbolValue(STOP_FOR_GC_PENDING, thread) == T) ? "T" : "NIL");
#endif
    printf("Pending handler = %p\n", data->pending_handler);
}

void print_backtrace_frame(void *pc, void *fp)
{
    struct code *code = (struct code *) component_ptr_from_pc((lispobj *) pc);
    if (code) {
        struct compiled_debug_fun *df = debug_function_from_pc(code, pc);
        if (df) {
            print_entry_name(df->name);
        } else {
            print_entry_points(code);
        }
    } else {
#ifdef LISP_FEATURE_OS_PROVIDES_DLADDR
        Dl_info info;
        if (dladdr(pc, &info)) {
            printf("foreign function %s, fp = 0x%lx, pc = 0x%lx",
                   info.dli_sname,
                   (unsigned long) fp,
                   (unsigned long) pc);
        } else
#endif
        printf("foreign fp = 0x%lx, pc = 0x%lx",
               (unsigned long) fp,
               (unsigned long) pc);
    }
    putchar('\n');
}

/* This function has been split from backtrace() to enable Lisp
 * backtraces from gdb with call backtrace_from_fp(...). Useful for
 * example when debugging threading deadlocks.
 */
void
backtrace_from_fp(void *fp, int nframes)
{
  int i;

  for (i = 0; i < nframes; ++i) {
    void *ra;
    void *next_fp;

    if (!x86_call_context(fp, &ra, &next_fp))
      break;

    printf("%4d: ", i);
    print_backtrace_frame(ra, next_fp);

    fp = next_fp;
  }
}

void
backtrace(int nframes)
{
  void *fp;

#if defined(LISP_FEATURE_X86)
  asm("movl %%ebp,%0" : "=g" (fp));
#elif defined (LISP_FEATURE_X86_64)
  asm("movq %%rbp,%0" : "=g" (fp));
#else
#error "How did we get here?"
#endif

  backtrace_from_fp(fp, nframes);
}

void
backtrace_from_context(os_context_t *context, int nframes)
{
<<<<<<< HEAD
#if defined(LISP_FEATURE_X86)
    void *fp = *os_context_register_addr(context, reg_EBP);
    void *pc = *os_context_pc_addr(context);
#elif defined(LISP_FEATURE_X86_64)
    void *fp = *os_context_register_addr(context, reg_RBP);
    void *pc = *os_context_pc_addr(context);
#else
#  error "How did we get here?"
#endif

    printf("interrupted in ");
    lispobj *code = (lispobj *) component_ptr_from_pc((lispobj *) pc);
    if (code) {
	struct compiled_debug_fun *df = debug_function_from_pc(code, pc);
	if (df)
	    print_entry_name(df->name);
	else
	    print_entry_points(code);
    } else {
#ifdef LISP_FEATURE_OS_PROVIDES_DLADDR
        Dl_info info;
        if (dladdr(ra, &info)) {
            printf("foreign function %s, pc = 0x%lx",
                   info.dli_sname,
                   (unsigned long) pc);
        } else
#endif
        printf("foreign pc = 0x%lx",
               (unsigned long) pc);
    }
    putchar('\n');
=======
    void *fp = *(void **)os_context_register_addr(context, reg_FP);
    void *pc = *(void **)os_context_pc_addr(context);

    printf("interrupted in ");
    print_backtrace_frame(pc, fp);
>>>>>>> 2da6100a

    backtrace_from_fp(fp, nframes);
}

#endif<|MERGE_RESOLUTION|>--- conflicted
+++ resolved
@@ -592,45 +592,11 @@
 void
 backtrace_from_context(os_context_t *context, int nframes)
 {
-<<<<<<< HEAD
-#if defined(LISP_FEATURE_X86)
-    void *fp = *os_context_register_addr(context, reg_EBP);
-    void *pc = *os_context_pc_addr(context);
-#elif defined(LISP_FEATURE_X86_64)
-    void *fp = *os_context_register_addr(context, reg_RBP);
-    void *pc = *os_context_pc_addr(context);
-#else
-#  error "How did we get here?"
-#endif
-
-    printf("interrupted in ");
-    lispobj *code = (lispobj *) component_ptr_from_pc((lispobj *) pc);
-    if (code) {
-	struct compiled_debug_fun *df = debug_function_from_pc(code, pc);
-	if (df)
-	    print_entry_name(df->name);
-	else
-	    print_entry_points(code);
-    } else {
-#ifdef LISP_FEATURE_OS_PROVIDES_DLADDR
-        Dl_info info;
-        if (dladdr(ra, &info)) {
-            printf("foreign function %s, pc = 0x%lx",
-                   info.dli_sname,
-                   (unsigned long) pc);
-        } else
-#endif
-        printf("foreign pc = 0x%lx",
-               (unsigned long) pc);
-    }
-    putchar('\n');
-=======
     void *fp = *(void **)os_context_register_addr(context, reg_FP);
     void *pc = *(void **)os_context_pc_addr(context);
 
     printf("interrupted in ");
     print_backtrace_frame(pc, fp);
->>>>>>> 2da6100a
 
     backtrace_from_fp(fp, nframes);
 }
