/*
 * This software is part of the SBCL system. See the README file for
 * more information.
 *
 * This software is derived from the CMU CL system, which was
 * written at Carnegie Mellon University and released into the
 * public domain. The software is in the public domain and is
 * provided with absolutely no warranty. See the COPYING and CREDITS
 * files for more information.
 */

#include "sbcl.h"

#include <stdio.h>
#include <sys/types.h>
#include <stdlib.h>
#include <setjmp.h>
#include <sys/time.h>
#ifndef LISP_FEATURE_WIN32
#include <sys/resource.h>
#endif
#include <signal.h>
#include <unistd.h>

#include "runtime.h"
#include "parse.h"
#include "vars.h"

/* Almost all of this file can be skipped if we're not supporting LDB. */
#if defined(LISP_FEATURE_SB_LDB)

#include "print.h"
#include "arch.h"
#include "interr.h"
#include "gc.h"
#include "search.h"
#include "purify.h"
#include "globals.h"
#include "lispregs.h"
#include "interrupt.h"
#include "thread.h"
#include "genesis/static-symbols.h"
#include "genesis/primitive-objects.h"



/* When we need to do command input, we use this stream, which is not
 * in general stdin, so that things will "work" (as well as being
 * thrown into ldb can be considered "working":-) even in a process
 * where standard input has been redirected to a file or pipe.
 *
 * (We could set up output to go to a special ldb_out stream for the
 * same reason, but there's been no pressure for that so far.)
 *
 * The enter-the-ldb-monitor function is responsible for setting up
 * this stream. */
static FILE *ldb_in = 0;
static int ldb_in_fd = -1;

typedef void cmd(char **ptr);

static cmd dump_cmd, print_cmd, quit_cmd, help_cmd;
static cmd flush_cmd, search_cmd, regs_cmd, exit_cmd;
static cmd print_context_cmd;
static cmd backtrace_cmd, purify_cmd, catchers_cmd;
static cmd grab_sigs_cmd;
static cmd kill_cmd;
static cmd backtrace_context_cmd;

static struct cmd {
    char *cmd, *help;
    void (*fn)(char **ptr);
} supported_cmds[] = {
    {"help", "Display this help information.", help_cmd},
    {"?", "(an alias for help)", help_cmd},
    {"backtrace", "Backtrace up to N frames.", backtrace_cmd},
<<<<<<< HEAD
    {"cback", "Backtrace from interrupt context number I for up to N frames.", backtrace_context_cmd},
=======
#if defined(LISP_FEATURE_X86) || defined(LISP_FEATURE_X86_64)
    {"cback", "Backtrace from interrupt context number I for up to N frames.", backtrace_context_cmd},
#endif
>>>>>>> 2da6100a
    {"catchers", "Print a list of all the active catchers.", catchers_cmd},
    {"context", "Print interrupt context number I.", print_context_cmd},
    {"dump", "Dump memory starting at ADDRESS for COUNT words.", dump_cmd},
    {"d", "(an alias for dump)", dump_cmd},
    {"exit", "Exit this instance of the monitor.", exit_cmd},
    {"flush", "Flush all temp variables.", flush_cmd},
    /* (Classic CMU CL had a "gc" command here, which seems like a
     * reasonable idea, but the code was stale (incompatible with
     * gencgc) so I just flushed it. -- WHN 20000814 */
    {"grab-signals", "Set the signal handlers to call LDB.", grab_sigs_cmd},
    {"kill", "Kill ourself with signal number N (useful if running under gdb)",
     kill_cmd},
    {"purify", "Purify. (Caveat purifier!)", purify_cmd},
    {"print", "Print object at ADDRESS.", print_cmd},
    {"p", "(an alias for print)", print_cmd},
    {"quit", "Quit.", quit_cmd},
    {"regs", "Display current Lisp registers.", regs_cmd},
    {"search", "Search for TYPE starting at ADDRESS for a max of COUNT words.", search_cmd},
    {"s", "(an alias for search)", search_cmd},
    {NULL, NULL, NULL}
};

static jmp_buf curbuf;

static int
visible(unsigned char c)
{
    if (c < ' ' || c > '~')
        return ' ';
    else
        return c;
}

static void
dump_cmd(char **ptr)
{
    static char *lastaddr = 0;
    static int lastcount = 20;

    char *addr = lastaddr;
    int count = lastcount, displacement;

    if (more_p(ptr)) {
        addr = parse_addr(ptr);

        if (more_p(ptr))
            count = parse_number(ptr);
    }

    if (count == 0) {
        printf("COUNT must be non-zero.\n");
        return;
    }

    lastcount = count;

    if (count > 0)
        displacement = 4;
    else {
        displacement = -4;
        count = -count;
    }

    while (count-- > 0) {
#ifndef LISP_FEATURE_ALPHA
        printf("0x%08lX: ", (unsigned long) addr);
#else
        printf("0x%08X: ", (u32) addr);
#endif
        if (is_valid_lisp_addr((os_vm_address_t)addr)) {
#ifndef LISP_FEATURE_ALPHA
            unsigned long *lptr = (unsigned long *)addr;
#else
            u32 *lptr = (u32 *)addr;
#endif
            unsigned short *sptr = (unsigned short *)addr;
            unsigned char *cptr = (unsigned char *)addr;

            printf("0x%08lx   0x%04x 0x%04x   "
                   "0x%02x 0x%02x 0x%02x 0x%02x    "
                   "%c%c"
                   "%c%c\n",
                   lptr[0], sptr[0], sptr[1],
                   cptr[0], cptr[1], cptr[2], cptr[3],
                   visible(cptr[0]), visible(cptr[1]),
                   visible(cptr[2]), visible(cptr[3]));
        }
        else
            printf("invalid Lisp-level address\n");

        addr += displacement;
    }

    lastaddr = addr;
}

static void
print_cmd(char **ptr)
{
    lispobj obj = parse_lispobj(ptr);

    print(obj);
}

static void
kill_cmd(char **ptr)
{
#ifndef LISP_FEATURE_WIN32
    kill(getpid(), parse_number(ptr));
#endif
}

static void
regs_cmd(char **ptr)
{
    struct thread *thread=arch_os_get_current_thread();

    printf("CSP\t=\t0x%08lx   ", (unsigned long)current_control_stack_pointer);
    printf("CFP\t=\t0x%08lx   ", (unsigned long)current_control_frame_pointer);

#ifdef reg_BSP
    printf("BSP\t=\t0x%08lx\n", (unsigned long)current_binding_stack_pointer);
#else
    /* printf("BSP\t=\t0x%08lx\n",
           (unsigned long)SymbolValue(BINDING_STACK_POINTER)); */
    printf("\n");
#endif

#ifdef LISP_FEATURE_GENCGC
    /* printf("DYNAMIC\t=\t0x%08lx\n", DYNAMIC_SPACE_START); */
#else
    printf("STATIC\t=\t0x%08lx   ",
           (unsigned long)SymbolValue(STATIC_SPACE_FREE_POINTER, thread));
    printf("RDONLY\t=\t0x%08lx   ",
           (unsigned long)SymbolValue(READ_ONLY_SPACE_FREE_POINTER, thread));
    printf("DYNAMIC\t=\t0x%08lx\n", (unsigned long)current_dynamic_space);
#endif

#ifdef reg_ALLOC
    printf("ALLOC\t=\t0x%08lx\n", (unsigned long)dynamic_space_free_pointer);
#else
    printf("ALLOC\t=\t0x%08lx\n",
           (unsigned long)SymbolValue(ALLOCATION_POINTER, thread));
#endif

#ifndef LISP_FEATURE_GENCGC
    printf("TRIGGER\t=\t0x%08lx\n", (unsigned long)current_auto_gc_trigger);
#endif
}

static void
search_cmd(char **ptr)
{
    static int lastval = 0, lastcount = 0;
    static lispobj *start = 0, *end = 0;
    int val, count;
    lispobj *addr, obj;

    if (more_p(ptr)) {
        val = parse_number(ptr);
        if (val < 0 || val > 0xff) {
            printf("can only search for single bytes\n");
            return;
        }
        if (more_p(ptr)) {
            addr = (lispobj *)native_pointer((long)parse_addr(ptr));
            if (more_p(ptr)) {
                count = parse_number(ptr);
            }
            else {
                /* Specified value and address, but no count. Only one. */
                count = -1;
            }
        }
        else {
            /* Specified a value, but no address, so search same range. */
            addr = start;
            count = lastcount;
        }
    }
    else {
        /* Specified nothing, search again for val. */
        val = lastval;
        addr = end;
        count = lastcount;
    }

    lastval = val;
    start = end = addr;
    lastcount = count;

    printf("searching for 0x%x at 0x%08lX\n", val, (unsigned long)end);

    while (search_for_type(val, &end, &count)) {
        printf("found 0x%x at 0x%08lX:\n", val, (unsigned long)end);
        obj = *end;
        addr = end;
        end += 2;
        if (widetag_of(obj) == SIMPLE_FUN_HEADER_WIDETAG) {
            print((long)addr | FUN_POINTER_LOWTAG);
        } else if (other_immediate_lowtag_p(obj)) {
            print((lispobj)addr | OTHER_POINTER_LOWTAG);
        } else {
            print((lispobj)addr);
        } if (count == -1) {
            return;
        }
    }
}

/* (There used to be call_cmd() here, to call known-at-cold-init-time
 * Lisp functions from ldb, but it bitrotted and was deleted in
 * sbcl-0.7.5.1. See older CVS versions if you want to resuscitate
 * it.) */

static void
flush_cmd(char **ptr)
{
    flush_vars();
}

static void
quit_cmd(char **ptr)
{
    char buf[10];

    printf("Really quit? [y] ");
    fflush(stdout);
    if (fgets(buf, sizeof(buf), ldb_in)) {
        if (buf[0] == 'y' || buf[0] == 'Y' || buf[0] == '\n')
            exit(1);
    } else {
        printf("\nUnable to read response, assuming y.\n");
        exit(1);
    }
}

static void
help_cmd(char **ptr)
{
    struct cmd *cmd;

    for (cmd = supported_cmds; cmd->cmd != NULL; cmd++)
        if (cmd->help != NULL)
            printf("%s\t%s\n", cmd->cmd, cmd->help);
}

static int done;

static void
exit_cmd(char **ptr)
{
    done = 1;
}

static void
purify_cmd(char **ptr)
{
    purify(NIL, NIL);
}

static void
print_context(os_context_t *context)
{
    int i;

    for (i = 0; i < NREGS; i++) {
        printf("%s:\t", lisp_register_names[i]);
#ifdef LISP_FEATURE_X86
        brief_print((lispobj)(*os_context_register_addr(context,
                                                        i*2)));
#else
        brief_print((lispobj)(*os_context_register_addr(context,i)));
#endif
    }
#ifdef LISP_FEATURE_DARWIN
    printf("DAR:\t\t 0x%08lx\n", (unsigned long)(*os_context_register_addr(context, 41)));
    printf("DSISR:\t\t 0x%08lx\n", (unsigned long)(*os_context_register_addr(context, 42)));
#endif
    printf("PC:\t\t  0x%08lx\n",
           (unsigned long)(*os_context_pc_addr(context)));
#if defined(LISP_FEATURE_X86) || defined(LISP_FEATURE_X86_64)
    printf("interrupted in ");
    print_backtrace_frame(*os_context_pc_addr(context),
                          *os_context_register_addr(context, reg_FP));
#endif
}

static void
print_context_cmd(char **ptr)
{
    int free_ici;
    struct thread *thread=arch_os_get_current_thread();

    free_ici = fixnum_value(SymbolValue(FREE_INTERRUPT_CONTEXT_INDEX,thread));

    if (more_p(ptr)) {
        int index;

        index = parse_number(ptr);

        if ((index >= 0) && (index < free_ici)) {
            printf("There are %d interrupt contexts.\n", free_ici);
            printf("printing context %d\n", index);
            print_context(thread->interrupt_contexts[index]);
        } else {
            printf("There aren't that many/few contexts.\n");
            printf("There are %d interrupt contexts.\n", free_ici);
        }
    } else {
        if (free_ici == 0)
            printf("There are no interrupt contexts!\n");
        else {
            printf("There are %d interrupt contexts.\n", free_ici);
            printf("printing context %d\n", free_ici - 1);
            print_context(thread->interrupt_contexts[free_ici - 1]);
        }
    }
}

static void
backtrace_cmd(char **ptr)
{
    void backtrace(int frames);
    int n;

    if (more_p(ptr))
        n = parse_number(ptr);
    else
        n = 100;

    printf("Backtrace:\n");
    backtrace(n);
}

#if defined(LISP_FEATURE_X86) || defined(LISP_FEATURE_X86_64)
static void
backtrace_context_cmd(char **ptr)
{
    void backtrace_from_context(os_context_t *context, int nframes);
    int i;
    int n;
    int free_ici;
    struct thread *thread=arch_os_get_current_thread();

    free_ici = fixnum_value(SymbolValue(FREE_INTERRUPT_CONTEXT_INDEX,thread));

    if (!free_ici) {
        printf("There are no interrupt contexts!\n");
        return;
    }

    if (more_p(ptr))
        i = parse_number(ptr);
    else
        i = free_ici - 1;

    if (more_p(ptr))
        n = parse_number(ptr);
    else
        n = 100;

    if ((i >= 0) && (i < free_ici)) {
        printf("There are %d interrupt contexts.\n", free_ici);
    } else {
        printf("There aren't that many/few contexts.\n");
        printf("There are %d interrupt contexts.\n", free_ici);
        return;
    }

    printf("Backtrace from context %d:\n", i);
    backtrace_from_context(thread->interrupt_contexts[i], n);
}
#endif

static void
backtrace_context_cmd(char **ptr)
{
    void backtrace_from_context(os_context_t *context, int nframes);
    int i;
    int n;
    int free_ici;
    struct thread *thread=arch_os_get_current_thread();

    free_ici = fixnum_value(SymbolValue(FREE_INTERRUPT_CONTEXT_INDEX,thread));

    if (!free_ici) {
	printf("There are no interrupt contexts!\n");
	return;
    }

    if (more_p(ptr))
	i = parse_number(ptr);
    else
	i = free_ici - 1;

    if (more_p(ptr))
        n = parse_number(ptr);
    else
        n = 100;

    if ((i >= 0) && (i < free_ici)) {
	printf("There are %d interrupt contexts.\n", free_ici);
    } else {
	printf("There aren't that many/few contexts.\n");
	printf("There are %d interrupt contexts.\n", free_ici);
	return;
    }

    printf("Backtrace from context %d:\n", i);
    backtrace_from_context(thread->interrupt_contexts[i], n);
}

static void
catchers_cmd(char **ptr)
{
    struct catch_block *catch;
    struct thread *thread=arch_os_get_current_thread();

    catch = (struct catch_block *)SymbolValue(CURRENT_CATCH_BLOCK,thread);

    if (catch == NULL)
        printf("There are no active catchers!\n");
    else {
        while (catch != NULL) {
            printf("0x%08lX:\n\tuwp: 0x%08lX\n\tfp: 0x%08lX\n\t"
                   "code: 0x%08lX\n\tentry: 0x%08lX\n\ttag: ",
                   (unsigned long)catch,
                   (unsigned long)(catch->current_uwp),
                   (unsigned long)(catch->current_cont),
#if defined(LISP_FEATURE_X86) || defined(LISP_FEATURE_X86_64)
                   (unsigned long)component_ptr_from_pc((void*)catch->entry_pc)
                       + OTHER_POINTER_LOWTAG,
#else
                   (unsigned long)(catch->current_code),
#endif
                   (unsigned long)(catch->entry_pc));
            brief_print((lispobj)catch->tag);
            catch = catch->previous_catch;
        }
    }
}

static void
grab_sigs_cmd(char **ptr)
{
    extern void sigint_init(void);

    printf("Grabbing signals.\n");
    sigint_init();
}

static void
sub_monitor(void)
{
    struct cmd *cmd, *found;
    char buf[256];
    char *line, *ptr, *token;
    int ambig;

    if (!ldb_in) {
#ifndef LISP_FEATURE_WIN32
        ldb_in = fopen("/dev/tty","r+");
        if (ldb_in == NULL) {
            perror("Error opening /dev/tty");
            ldb_in = stdin;
        }
#else
        ldb_in = stdin;
#endif
        ldb_in_fd = fileno(ldb_in);
    }

    while (!done) {
        printf("ldb> ");
        fflush(stdout);
        line = fgets(buf, sizeof(buf), ldb_in);
        if (line == NULL) {
            exit(1);
        }
        ptr = line;
        if ((token = parse_token(&ptr)) == NULL)
            continue;
        ambig = 0;
        found = NULL;
        for (cmd = supported_cmds; cmd->cmd != NULL; cmd++) {
            if (strcmp(token, cmd->cmd) == 0) {
                found = cmd;
                ambig = 0;
                break;
            }
            else if (strncmp(token, cmd->cmd, strlen(token)) == 0) {
                if (found)
                    ambig = 1;
                else
                    found = cmd;
            }
        }
        if (ambig)
            printf("``%s'' is ambiguous.\n", token);
        else if (found == NULL)
            printf("unknown command: ``%s''\n", token);
        else {
            reset_printer();
            (*found->fn)(&ptr);
        }
    }
}

void
ldb_monitor()
{
    jmp_buf oldbuf;

    bcopy(curbuf, oldbuf, sizeof(oldbuf));

    printf("Welcome to LDB, a low-level debugger for the Lisp runtime environment.\n");

    setjmp(curbuf);

    sub_monitor();

    done = 0;

    bcopy(oldbuf, curbuf, sizeof(curbuf));
}

void
throw_to_monitor()
{
    longjmp(curbuf, 1);
}

#endif /* defined(LISP_FEATURE_SB_LDB) */

/* what we do when things go badly wrong at a low level */
void
monitor_or_something()
{
#if defined(LISP_FEATURE_SB_LDB)
    ldb_monitor();
#else
     fprintf(stderr,
"The system is too badly corrupted or confused to continue at the Lisp\n\
level. If the system had been compiled with the SB-LDB feature, we'd drop\n\
into the LDB low-level debugger now. But there's no LDB in this build, so\n\
we can't really do anything but just exit, sorry.\n");
    exit(1);
#endif
}<|MERGE_RESOLUTION|>--- conflicted
+++ resolved
@@ -74,13 +74,9 @@
     {"help", "Display this help information.", help_cmd},
     {"?", "(an alias for help)", help_cmd},
     {"backtrace", "Backtrace up to N frames.", backtrace_cmd},
-<<<<<<< HEAD
-    {"cback", "Backtrace from interrupt context number I for up to N frames.", backtrace_context_cmd},
-=======
 #if defined(LISP_FEATURE_X86) || defined(LISP_FEATURE_X86_64)
     {"cback", "Backtrace from interrupt context number I for up to N frames.", backtrace_context_cmd},
 #endif
->>>>>>> 2da6100a
     {"catchers", "Print a list of all the active catchers.", catchers_cmd},
     {"context", "Print interrupt context number I.", print_context_cmd},
     {"dump", "Dump memory starting at ADDRESS for COUNT words.", dump_cmd},
